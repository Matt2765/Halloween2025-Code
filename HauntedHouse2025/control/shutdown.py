# control/shutdown.py
import time as t
from utils.tools import log_event
from context import house
from control.houseLights import toggleHouseLights
from control.audio_manager import play_to_all_channels_async, stop_all_audio
from control.arduino import m1Digital_Write, m2Digital_Write

def shutdown():
    log_event("[Shutdown] Executing shutdown routine...")

    house.HouseActive = False
    house.testing = False

    log_event("SHUTDOWN - MAIN:")
    m2Digital_Write(48, 0)
    log_event("Audio mixer OFF")
    m2Digital_Write(47, 0)
    log_event("Smoke Machine OFF")

    log_event("SHUTDOWN - gangway:")
    m1Digital_Write(54, 0)
    log_event("TR Air Blast 4 OFF")
    m1Digital_Write(27, 0)
    log_event("TR Ambient Lights 1 OFF")
    m1Digital_Write(35, 0)
    log_event("TR Lightning 1 OFF")
    m1Digital_Write(34, 0)
    log_event("TR Lightning 2 OFF")
    m1Digital_Write(36, 0)
    log_event("Can Lights OFF")
    m1Digital_Write(32, 0)
    log_event("TR Strobe 2 OFF")
    m1Digital_Write(30, 0)
    log_event("TR Swamp Monster Light OFF")
    m1Digital_Write(55, 0)
    log_event("TR Swamp Monster Solenoid OFF")

    log_event("SHUTDOWN - TREASURE ROOM:")
    m1Digital_Write(41, 0)
    log_event("TR Ambient Lights 2 OFF")
    m1Digital_Write(31, 0)
    log_event("TR Treasure Room Light OFF")

    log_event("SHUTDOWN - SWAMP ROOM:")
    m1Digital_Write(40, 0)
    log_event("SR Lightning 3 OFF")
    m1Digital_Write(24, 0)
    log_event("SR Lightning 4 OFF")
    m1Digital_Write(28, 0)
    log_event("SR Lightning 5 OFF")
    m1Digital_Write(61, 0)
    log_event("SR Air Explosion 2 OFF")
    m2Digital_Write(53, 0)
    log_event("SR Swamp Lasers OFF")
    m1Digital_Write(37, 0)
    log_event("SR Overhang Safety OFF")
    m1Digital_Write(62, 0)
    log_event("Bu Forward OFF")
    m1Digital_Write(63, 0)
    log_event("Bu Up/Down OFF")

    log_event("SHUTDOWN - CARGO HOLD:")
    m1Digital_Write(33, 0)
    log_event("MkR Ambient Light 4 Blacklight OFF")
    m1Digital_Write(23, 0)
    log_event("MkR Strobe 3 OFF")
    m1Digital_Write(59, 0)
    log_event("MkR Air Blast 3 OFF")

    log_event("SHUTDOWN - GRAVEYARD:")
    m1Digital_Write(57, 0)
    log_event("GY Rock Spider Solenoid OFF")

    t.sleep(1)
    toggleHouseLights(True)

def shutdownDetector():
    while house.systemState == "ONLINE":
        t.sleep(1)

    t.sleep(1)

    if house.systemState == "EmergencyShutoff":
        log_event("EMERGENCY SHUTDOWN DETECTED - Please type keyword 'SAFE' into terminal to return to standby mode.")
        stop_all_audio()
<<<<<<< HEAD
        t.sleep(.1)
        play_to_all_channels_async("emergency shutdown activated", gain_override=0.1)
=======
        #t.sleep(.1)
        play_to_all_channels_async("emergency shutdown activated")
>>>>>>> 018dae47
        shutdown()
        for _ in range(3):
            toggleHouseLights(True)
            t.sleep(0.25)
            toggleHouseLights(False)
            t.sleep(0.25)
        while True:
            input1 = input().upper()
            if input1 == "SAFE":
                play_to_all_channels_async(f"returning to standby in 5 seconds", gain_override=0.1)
                for a in range(5, 0, -1):
                    log_event(f"Returning to standby in {a} seconds.")
                    t.sleep(1)
                house.systemState = "REBOOT"
                play_to_all_channels_async("system rebooting", gain_override=0.1)
                break
            else:
                log_event("Invalid command. Please type keyword 'SAFE' into terminal to return to standby mode.")

    elif house.systemState == "SoftShutdown":
        log_event("SOFT SHUTDOWN DETECTED - Systems will be restarted to standby.")
        stop_all_audio()
        #t.sleep(1)
        play_to_all_channels_async("soft shutdown activated", gain_override=0.1)
        shutdown()
        for _ in range(3):
            toggleHouseLights(True)
            t.sleep(0.25)
            toggleHouseLights(False)
            t.sleep(0.25)
        play_to_all_channels_async(f"returning to standby in 5 seconds", gain_override=0.1)
        for a in range(5, 0, -1):
            log_event(f"Returning to standby in {a} seconds.")
            t.sleep(1)
        house.systemState = "REBOOT"
        play_to_all_channels_async("system rebooting", gain_override=0.1)

    else:
        log_event("Shutdown ID unknown - Please type keyword 'SAFE' into terminal to return to standby mode.")
        stop_all_audio()
<<<<<<< HEAD
        t.sleep(.2)
        play_to_all_channels_async("unknown shutdown detected", gain_override=0.1)
=======
        #t.sleep(.2)
        play_to_all_channels_async("unknown shutdown detected")
>>>>>>> 018dae47
        shutdown()
        while True:
            input1 = input().upper()
            if input1 == "SAFE":
                house.systemState = "REBOOT"
                break
            else:
                log_event("Invalid command. Please type keyword 'SAFE' into terminal to return to standby mode.")<|MERGE_RESOLUTION|>--- conflicted
+++ resolved
@@ -84,13 +84,8 @@
     if house.systemState == "EmergencyShutoff":
         log_event("EMERGENCY SHUTDOWN DETECTED - Please type keyword 'SAFE' into terminal to return to standby mode.")
         stop_all_audio()
-<<<<<<< HEAD
-        t.sleep(.1)
-        play_to_all_channels_async("emergency shutdown activated", gain_override=0.1)
-=======
         #t.sleep(.1)
         play_to_all_channels_async("emergency shutdown activated")
->>>>>>> 018dae47
         shutdown()
         for _ in range(3):
             toggleHouseLights(True)
@@ -100,12 +95,12 @@
         while True:
             input1 = input().upper()
             if input1 == "SAFE":
-                play_to_all_channels_async(f"returning to standby in 5 seconds", gain_override=0.1)
+                play_to_all_channels_async(f"returning to standby in 5 seconds")
                 for a in range(5, 0, -1):
                     log_event(f"Returning to standby in {a} seconds.")
                     t.sleep(1)
                 house.systemState = "REBOOT"
-                play_to_all_channels_async("system rebooting", gain_override=0.1)
+                play_to_all_channels_async("system rebooting")
                 break
             else:
                 log_event("Invalid command. Please type keyword 'SAFE' into terminal to return to standby mode.")
@@ -114,30 +109,25 @@
         log_event("SOFT SHUTDOWN DETECTED - Systems will be restarted to standby.")
         stop_all_audio()
         #t.sleep(1)
-        play_to_all_channels_async("soft shutdown activated", gain_override=0.1)
+        play_to_all_channels_async("soft shutdown activated")
         shutdown()
         for _ in range(3):
             toggleHouseLights(True)
             t.sleep(0.25)
             toggleHouseLights(False)
             t.sleep(0.25)
-        play_to_all_channels_async(f"returning to standby in 5 seconds", gain_override=0.1)
+        play_to_all_channels_async(f"returning to standby in 5 seconds")
         for a in range(5, 0, -1):
             log_event(f"Returning to standby in {a} seconds.")
             t.sleep(1)
         house.systemState = "REBOOT"
-        play_to_all_channels_async("system rebooting", gain_override=0.1)
+        play_to_all_channels_async("system rebooting")
 
     else:
         log_event("Shutdown ID unknown - Please type keyword 'SAFE' into terminal to return to standby mode.")
         stop_all_audio()
-<<<<<<< HEAD
-        t.sleep(.2)
-        play_to_all_channels_async("unknown shutdown detected", gain_override=0.1)
-=======
         #t.sleep(.2)
         play_to_all_channels_async("unknown shutdown detected")
->>>>>>> 018dae47
         shutdown()
         while True:
             input1 = input().upper()
